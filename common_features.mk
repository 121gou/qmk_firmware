--- conflicted
+++ resolved
@@ -22,17 +22,16 @@
     $(QUANTUM_DIR)/keymap_common.c \
     $(QUANTUM_DIR)/keycode_config.c
 
-<<<<<<< HEAD
 KEYBOARD_ENABLE ?= yes
 ifeq ($(strip $(KEYBOARD_ENABLE)), yes)
     OPT_DEFS += -DKEYBOARD_ENABLE
-=======
+endif
+
 ifeq ($(strip $(DEBUG_MATRIX_SCAN_RATE_ENABLE)), yes)
     OPT_DEFS += -DDEBUG_MATRIX_SCAN_RATE
     CONSOLE_ENABLE = yes
 else ifeq ($(strip $(DEBUG_MATRIX_SCAN_RATE_ENABLE)), api)
     OPT_DEFS += -DDEBUG_MATRIX_SCAN_RATE
->>>>>>> 99bffc2a
 endif
 
 ifeq ($(strip $(API_SYSEX_ENABLE)), yes)
@@ -591,18 +590,6 @@
     endif
 endif
 
-<<<<<<< HEAD
-ifeq ($(strip $(JOYSTICK_ENABLE)), yes)
-    OPT_DEFS += -DJOYSTICK_ENABLE
-    SRC += $(QUANTUM_DIR)/process_keycode/process_joystick.c
-    SRC += $(QUANTUM_DIR)/joystick.c
-    SRC += analog.c
-endif
-
-ifeq ($(strip $(SWITCH_CONTROLLER_ENABLE)), yes)
-    OPT_DEFS += -DSWITCH_CONTROLLER_ENABLE
-    OPT_DEFS += -DGAMEPAD_ENABLE
-=======
 JOYSTICK_ENABLE ?= no
 ifneq ($(strip $(JOYSTICK_ENABLE)), no)
     OPT_DEFS += -DJOYSTICK_ENABLE
@@ -617,5 +604,9 @@
 
 ifeq ($(strip $(JOYSTICK_ENABLE)), digital)
     OPT_DEFS += -DDIGITAL_JOYSTICK_ENABLE
->>>>>>> 99bffc2a
+endif
+
+ifeq ($(strip $(SWITCH_CONTROLLER_ENABLE)), yes)
+    OPT_DEFS += -DSWITCH_CONTROLLER_ENABLE
+    OPT_DEFS += -DGAMEPAD_ENABLE
 endif